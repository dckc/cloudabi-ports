# Copyright (c) 2015 Nuxi, https://nuxi.nl/
#
# This file is distributed under a 2-clause BSD license.
# See the LICENSE file for details.

from random import Random as RandomT
from typing import Any, Callable, Dict, List, IO, NamedTuple, Optional, cast
import logging

from . import config
from . import util
from .distfile import Distfile
from .util import PathExt
from .version import AnyVersion

log = logging.getLogger(__name__)


class DiffCreator:

    def __init__(self, source_directory: PathExt,
                 build_directory: BuildDirectory,
                 filename: PathExt, subprocess: util.RunCommand) -> None:
        self._source_directory = source_directory
        self._build_directory = build_directory
        self._filename = filename
        self._subprocess = subprocess

    def __enter__(self) -> None:
        # Create a backup of the source directory.
        self._backup_directory = self._build_directory.get_new_directory()
        for source_file, backup_file in util.walk_files_concurrently(
            self._source_directory, self._backup_directory):
            util.make_parent_dir(backup_file)
            util.copy_file(source_file, backup_file, False)

    def __exit__(self, type, value, traceback) -> None:
        # Create a diff to store the changes that were made to the original.
        util.diff(self._backup_directory, self._source_directory,
                  self._filename, self._subprocess)


Access = NamedTuple('B_Access', [
    ('subprocess', util.RunCommand),
    ('chdir', Callable[[PathExt], None]),
    ('getenv', Callable[[str], str])])


class FileHandle:

    def __init__(self, builder: Builder, path: PathExt, io: Access) -> None:
        self._builder = builder
        self._path = path
        self._io = io

    def __str__(self):
        return self._path

    def gnu_configure(self, args=[], inplace=False):
        for path in util.walk_files(self._path):
            filename = path.name
            if filename in {'config.guess', 'config.sub'}:
                # Replace the config.guess and config.sub files by
                # up-to-date copies. The copies provided by the tarball
                # rarely support CloudABI.
                path.unlink()
<<<<<<< HEAD
                shutil.copy(config.DIR_RESOURCES / filename, path)
=======
                path.open('wb').write(config.RESOURCES[filename])
>>>>>>> 78fa3497
            elif filename == 'ltmain.sh':
                # Patch up libtool to archive object files in sorted
                # order. This has been fixed in the meantime.
                with path.open('r') as fin, (path + '.new').open('w') as fout:
                    for l in fin.readlines():
                        # Add sort to the pipeline.
                        fout.write(l.replace(
                            '-print | $NL2SP', '-print | sort | $NL2SP'))
<<<<<<< HEAD
                shutil.copymode(path, path + '.new')
=======
                path.copymode(path + '.new')
>>>>>>> 78fa3497
                (path + '.new').rename(path)
            elif filename == 'configure':
                # Patch up configure scripts to remove constructs that are known
                # to fail, for example due to functions being missing.
                with path.open('rb') as fin, (path + '.new').open('wb') as fout:
                    for l in fin.readlines():
                        # Bad C99 features test.
                        if l.startswith(b'#define showlist(...)'):
                            l = b'#define showlist(...) fputs (stderr, #__VA_ARGS__)\n'
                        elif l.startswith(b'#define report(test,...)'):
                            l = b'#define report(...) fprintf (stderr, __VA_ARGS__)\n'
                        fout.write(l)
<<<<<<< HEAD
                shutil.copymode(path, path + '.new')
=======
                path.copymode(path + '.new')
>>>>>>> 78fa3497
                (path + '.new').rename(path)

        # Run the configure script in a separate directory.
        builddir = (self._path
                    if inplace
                    else self._builder._build_directory.get_new_directory())
        self._builder.gnu_configure(
            builddir, self._path / 'configure', args)
<<<<<<< HEAD
        return FileHandle(self._builder, builddir)
=======
        return FileHandle(self._builder, builddir, self._io)
>>>>>>> 78fa3497

    def compile(self, args=[]):
        subprocess = self._io.subprocess
        output = self._path + '.o'
<<<<<<< HEAD
        os.chdir(self._path.parent)
=======
        self._io.chdir(self._path.parent)
>>>>>>> 78fa3497
        ext = self._path.suffix
        if ext in {'.c', '.S'}:
            log.info('CC %s', self._path)
            subprocess.check_call(
                [self._builder.get_cc()] + self._builder.get_cflags() +
                args + ['-c', '-o', output, self._path])
        elif ext == '.cpp':
            log.info('CXX %s', self._path)
            subprocess.check_call(
                [self._builder.get_cxx()] + self._builder.get_cxxflags() +
                args + ['-c', '-o', output, self._path])
        else:
            raise Exception('Unknown file extension: %s' % ext)
        return FileHandle(self._builder, output, self._io)

    def debug_shell(self) -> None:
        os = self._io
        self.run([
            'HOME=' + os.getenv('HOME'),
            'LC_CTYPE=' + os.getenv('LC_CTYPE'),
            'TERM=' + os.getenv('TERM'),
            'sh',
        ])

    def diff(self, filename: PathExt) -> DiffCreator:
        return DiffCreator(self._path, self._builder._build_directory, filename,
                           self._io.subprocess)

    def host(self) -> FileHandle:
        builder = cast(TargetBuilder, self._builder)
        return FileHandle(builder._host_builder, self._path, self._io)

<<<<<<< HEAD
    def rename(self, dst):
=======
    def rename(self, dst: FileHandle) -> None:
>>>>>>> 78fa3497
        self._path.rename(dst._path)

    def cmake(self, args: List[str]=[]) -> FileHandle:
        builddir = self._builder._build_directory.get_new_directory()
        self._builder.cmake(builddir, self._path, args)
<<<<<<< HEAD
        return FileHandle(self._builder, builddir)

        # Skip directory names.
        while True:
            entries = list(source_directory.iterdir())
            if len(entries) != 1:
                break
            new_directory = source_directory / entries[0]
            if not new_directory.is_dir():
                break
            source_directory = new_directory
=======
        return FileHandle(self._builder, builddir, self._io)
>>>>>>> 78fa3497

    def install(self, path='.'):
        self._builder.install(self._path, path)

    def make(self, args=['all']):
        self.run(['make', '-j6'] + args)

    def make_install(self, args=['install']):
        stagedir = self._builder._build_directory.get_new_directory()
        self.run(['make', 'DESTDIR=' + stagedir] + args)
        return FileHandle(
            self._builder,
<<<<<<< HEAD
            stagedir.pathjoin(self._builder.get_prefix()[1:]))
=======
            stagedir.pathjoin(self._builder.get_prefix()[1:]),
            self._io)
>>>>>>> 78fa3497

    def ninja(self):
        self.run(['ninja'])

    def ninja_install(self):
        stagedir = self._builder._build_directory.get_new_directory()
        self.run(['DESTDIR=' + stagedir, 'ninja', 'install'])
        return FileHandle(
            self._builder,
<<<<<<< HEAD
            stagedir.pathjoin(self._builder.get_prefix()[1:]))

    def open(self, mode):
        return self._path.open(mode)

    def path(self, path):
        return FileHandle(self._builder, self._path / path)
=======
            stagedir.pathjoin(self._builder.get_prefix()[1:]),
            self._io)

    def open(self, mode: str) -> IO[Any]:
        return self._path.open(mode)

    def path(self, path: str) -> FileHandle:
        return FileHandle(self._builder, self._path / path, self._io)
>>>>>>> 78fa3497

    def remove(self) -> None:
        util.remove(self._path)

    def run(self, command: List[str]) -> None:
        self._builder.run(self._path, command)

    def symlink(self, contents: str) -> None:
        util.remove(self._path)
        self._path.symlink_to(contents)

    def unhardcode_paths(self):
        self._builder.unhardcode_paths(self._path)


class BuildHandle:

    def __init__(self, builder: Builder, name: str, version: AnyVersion,
                 distfiles: Dict[str, Distfile],
                 io: Access) -> None:
        self._builder = builder
        self._name = name
        self._version = version
        self._distfiles = distfiles
        self._io = io

    def archive(self, objects):
        return FileHandle(self._builder,
                          self._builder.archive(obj._path for obj in objects),
                          self._io)

    def cc(self) -> str:
        return self._builder.get_cc()

    def cflags(self) -> str:
        return ' '.join(self._builder.get_cflags())

    def cpu(self) -> str:
        return self._builder.get_cpu()

    def cxx(self) -> str:
        return self._builder.get_cxx()

    def cxxflags(self) -> str:
        return ' '.join(self._builder.get_cxxflags())

    @staticmethod
    def endian() -> str:
        # TODO(ed): Extend this once we support big endian CPUs as well.
        return 'little'

    def executable(self, objects: List[FileHandle]) -> FileHandle:
        objs = sorted(obj._path for obj in objects)
        output = self._builder._build_directory.get_new_executable()
        log.info('LD %s', output)
        subprocess = self._io.subprocess
        subprocess.check_call([self._builder.get_cc(), '-o', output] + objs)
        return FileHandle(self._builder, output, self._io)

    def extract(self, name='%(name)s-%(version)s'):
        return FileHandle(
            self._builder,
            self._distfiles[
                name % {'name': self._name, 'version': self._version}
            ].extract(self._builder._build_directory.get_new_directory()),
            self._io
        )

    def gnu_triple(self) -> str:
        return self._builder.get_gnu_triple()

    def host(self):
        return BuildHandle(
            self._builder._host_builder, self._name, self._version,
            self._distfiles, self._io)

    def localbase(self) -> str:
        return self._builder.get_localbase()

    def prefix(self) -> PathExt:
        return self._builder.get_prefix()

<<<<<<< HEAD
    def resource(self, name):
        source = self._resource_directory / name
        target = config.DIR_BUILDROOT / 'build', name
=======
    def resource(self, name: str) -> FileHandle:
        root = self._builder._platform(config.DIR_BUILDROOT)
        target = root / 'build' / name
>>>>>>> 78fa3497
        util.make_parent_dir(target)
        target.open('wb').write(config.RESOURCES[name])
        return FileHandle(self._builder, target, self._io)

    @staticmethod
    def stack_direction():
        # TODO(ed): Don't hardcode this.
        return 'down'


class BuildDirectory:

    def __init__(self, platform: Callable[[object], PathExt]) -> None:
        self._sequence_number = 0
<<<<<<< HEAD
        self._builddir = config.DIR_BUILDROOT / 'build'
=======
        self._builddir = platform(config.DIR_BUILDROOT) / 'build'
>>>>>>> 78fa3497

    def get_new_archive(self):
        path = self._builddir.pathjoin('lib%d.a' % self._sequence_number)
        util.make_parent_dir(path)
        self._sequence_number += 1
        return path

    def get_new_directory(self):
<<<<<<< HEAD
        path = self._builddir.pathjoin(str(self._sequence_number))
=======
        path = self._builddir / str(self._sequence_number)
>>>>>>> 78fa3497
        util.make_dir(path)
        self._sequence_number += 1
        return path

    def get_new_executable(self):
        path = self._builddir.pathjoin('bin%d' % self._sequence_number)
        util.make_parent_dir(path)
        self._sequence_number += 1
        return path


class Builder:
    def __init__(self, build_directory: BuildDirectory,
                 install_directory: PathExt, io: Access) -> None:
        self._build_directory = build_directory
        self._install_directory = install_directory
        self._platform = install_directory.platform()
        self._io = io

    def cmake(self, builddir: PathExt, srcdir: PathExt,
              args: List[str]=[]) -> FileHandle: pass

    def run(self, cwd: PathExt, command: List[str]) -> None: pass

    def get_cc(self) -> str: pass

    def get_cflags(self) -> List[str]: pass

    def get_cpu(self) -> str: pass

    def get_cxx(self) -> str: pass

    def get_cxxflags(self) -> List[str]: pass

    def get_gnu_triple(self) -> str: pass

    def get_localbase(self) -> str: pass

    def get_prefix(self) -> PathExt: pass


class HostBuilder(Builder):

    def __init__(self, build_directory: BuildDirectory,
                 install_directory: Optional[PathExt],
                 io: Access) -> None:
        Builder.__init__(self, build_directory, install_directory, io)

        self._cflags = [
<<<<<<< HEAD
            '-O2', '-I' + self.get_prefix().pathjoin('include'),
=======
            '-O2', '-I' + str(self.get_prefix().pathjoin('include')),
>>>>>>> 78fa3497
        ]

    def gnu_configure(self, builddir, script, args):
        self.run(builddir, [script, '--prefix=' + self.get_prefix()] + args)

    def cmake(self, builddir, sourcedir, args):
        self.run(builddir, [
            'cmake', sourcedir, '-G', 'Ninja', '-DCMAKE_BUILD_TYPE=Release',
            '-DCMAKE_INSTALL_PREFIX=' + self.get_prefix()] + args)

    def get_cc(self) -> str:
        return str(self._platform(config.HOST_CC))

    def get_cflags(self) -> List[str]:
        return self._cflags

    def get_cxx(self) -> str:
        return str(self._platform(config.HOST_CXX))

    def get_gnu_triple(self):
        # Run config.guess to determine the GNU triple of the system
        # we're running on.
        config_guess = config.DIR_RESOURCES / 'config.guess'
<<<<<<< HEAD
=======
        subprocess = self._io.subprocess
>>>>>>> 78fa3497
        triple = subprocess.check_output(config_guess)
        return str(triple, encoding='ASCII').strip()

    @staticmethod
    def get_prefix():
        return config.DIR_BUILDROOT

    def install(self, source: PathExt, target: PathExt) -> None:
        log.info('INSTALL %s->%s', source, target)
        target = self._install_directory / target
        for source_file, target_file in util.walk_files_concurrently(
                source, target):
            # As these are bootstrapping tools, there is no need to
            # preserve any documentation and locales.
<<<<<<< HEAD
            path = target_file.relative_to(target)
=======
            path = str(target_file.relative_to(target))
>>>>>>> 78fa3497
            if (path != 'lib/charset.alias' and
                not path.startswith('share/doc/') and
                not path.startswith('share/info/') and
                not path.startswith('share/locale/') and
                not path.startswith('share/man/')):
                util.make_parent_dir(target_file)
                util.copy_file(source_file, target_file, False)

    def run(self, cwd: PathExt, command: List[str]) -> None:
        os = self._io
        os.chdir(cwd)
        subprocess = self._io.subprocess
        subprocess.check_call([
            'env',
            'CC=' + str(self.get_cc()),
            'CXX=' + str(self.get_cxx()),
            'CFLAGS=' + ' '.join(self._cflags),
            'CXXFLAGS=' + ' '.join(self._cflags),
            'LDFLAGS=-L' + self.get_prefix().pathjoin('lib'),
            'PATH=%s:%s' % (self.get_prefix().pathjoin('bin'),
                            os.getenv('PATH')),
        ] + command)


class TargetBuilder(Builder):

    def __init__(self, build_directory: BuildDirectory,
                 install_directory: PathExt, arch: str,
                 io: Access) -> None:
        Builder.__init__(self, build_directory, install_directory, io)
        self._arch = arch

        # Pick a random prefix directory. That way the build will fail
        # due to nondeterminism in case our piece of software hardcodes
        # the prefix directory.
        platform = install_directory.platform()
        self._prefix = platform(config.RANDOM)

<<<<<<< HEAD
        self._bindir = config.DIR_BUILDROOT / 'bin'
        self._localbase = config.DIR_BUILDROOT / self._arch
=======
        self._bindir = platform(config.DIR_BUILDROOT) / 'bin'
        self._localbase = platform(config.DIR_BUILDROOT) / self._arch
>>>>>>> 78fa3497
        self._cflags = [
            '-O2', '-Werror=implicit-function-declaration', '-Werror=date-time',
        ]

        # In case we need to build software for the host system.
        self._host_builder = HostBuilder(build_directory, None, self._io)

<<<<<<< HEAD
    def _tool(self, name):
        return self._bindir.pathjoin('%s-%s' % (self._arch, name))
=======
    def _tool(self, name) -> str:
        return str(self._bindir.pathjoin('%s-%s' % (self._arch, name)))
>>>>>>> 78fa3497

    def archive(self, object_files):
        subprocess = self._io.subprocess
        objs = sorted(object_files)
        output = self._build_directory.get_new_archive()
        log.info('AR %s', output)
        subprocess.check_call([self._tool('ar'), 'rcs', output] + objs)
        return output

    def gnu_configure(self, builddir, script, args):
        self.run(builddir, [script, '--host=' + self._arch,
                            '--prefix=' + self.get_prefix()] + args)

    def cmake(self, builddir, sourcedir, args):
        self.run(builddir, [
            'cmake', sourcedir, '-G', 'Ninja',
            '-DCMAKE_AR=' + self._tool('ar'),
            '-DCMAKE_BUILD_TYPE=Release',
            '-DCMAKE_FIND_ROOT_PATH=' + self._localbase,
            '-DCMAKE_FIND_ROOT_PATH_MODE_INCLUDE=ONLY',
            '-DCMAKE_FIND_ROOT_PATH_MODE_LIBRARY=ONLY',
            '-DCMAKE_FIND_ROOT_PATH_MODE_PROGRAM=NEVER',
            '-DCMAKE_INSTALL_PREFIX=' + self.get_prefix(),
            '-DCMAKE_PREFIX_PATH=' + self._localbase,
            '-DCMAKE_RANLIB=' + self._tool('ranlib'),
            '-DCMAKE_SYSTEM_NAME=Generic',
            '-DCMAKE_SYSTEM_PROCESSOR=' + self._arch.split('-')[0],
            '-DUNIX=YES'] + args)

    def get_cc(self) -> str:
        return self._tool('cc')

    def get_cflags(self) -> List[str]:
        return self._cflags

    def get_cpu(self) -> str:
        return self._arch.split('-', 1)[0]

    def get_cxx(self) -> str:
        return self._tool('c++')

    def get_cxxflags(self) -> List[str]:
        return self._cflags

    def get_gnu_triple(self) -> str:
        return self._arch

    def get_localbase(self) -> str:
        return str(self._localbase)

    def get_prefix(self) -> PathExt:
        return self._prefix

<<<<<<< HEAD
    def _unhardcode(self, source, target):
=======
    def _unhardcode(self, source: PathExt, target: PathExt) -> None:
>>>>>>> 78fa3497
        assert not source.is_symlink()
        with source.open('r') as f:
            contents = f.read()
        contents = (contents
                    .replace(self.get_prefix(), '%%PREFIX%%')
                    .replace(self._localbase, '%%PREFIX%%'))
        with target.open('w') as f:
            f.write(contents)

    def unhardcode_paths(self, path):
        self._unhardcode(path, path + '.template')
<<<<<<< HEAD
        shutil.copymode(path, path + '.template')
=======
        path.copymode(path + '.template')
>>>>>>> 78fa3497
        path.unlink()

    def install(self, source: PathExt, target: PathExt) -> None:
        log.info('INSTALL %s->%s', source, target)
        target = self._install_directory / target
        for source_file, target_file in util.walk_files_concurrently(
                source, target):
            util.make_parent_dir(target_file)
<<<<<<< HEAD
            relpath = target_file.relative_to(self._install_directory)
=======
            relpath = str(target_file.relative_to(self._install_directory))
>>>>>>> 78fa3497
            ext = source_file.suffix
            if ext in {'.la', '.pc'} and not source_file.is_symlink():
                # Remove references to the installation prefix and the
                # localbase directory from libtool archives and
                # pkg-config files.
                self._unhardcode(source_file, target_file + '.template')
            elif ext == '.pyc':
                # Don't install precompiled Python sources. These
                # contain metadata that is non-deterministic.
                pass
            elif relpath.startswith('share/man/') and ext != '.gz':
                # Compress manual pages.
                util.gzip_file(source_file, target_file + '.gz')
            elif relpath == 'share/info/dir':
                # Don't install the GNU Info directory, as it should be
                # regenerated based on the set of packages installed.
                pass
            else:
                # Copy other files literally.
                util.copy_file(source_file, target_file, False)

    def run(self, cwd, command):
        self._io.chdir(cwd)
        subprocess = self._io.subprocess
        subprocess.check_call([
            'env', '-i',
            'AR=' + self._tool('ar'),
            'CC=' + self._tool('cc'),
            'CC_FOR_BUILD=' + self._host_builder.get_cc(),
            'CFLAGS=' + ' '.join(self._cflags),
            'CXX=' + self._tool('c++'),
            'CXXFLAGS=' + ' '.join(self._cflags),
            'CXX_FOR_BUILD=' + self._host_builder.get_cxx(),
            'NM=' + self._tool('nm'),
            'OBJDUMP=' + self._tool('objdump'),
             # List tools directory twice, as certain tools and scripts
             # get confused if PATH contains no colon.
            'PATH=%s:%s' % (self._bindir, self._bindir),
            'PERL=' + str(self._platform(config.PERL)),
            'PKG_CONFIG=' + self._tool('pkg-config'),
            'RANLIB=' + self._tool('ranlib'),
            'STRIP=' + self._tool('strip'),
        ] + command)<|MERGE_RESOLUTION|>--- conflicted
+++ resolved
@@ -64,11 +64,7 @@
                 # up-to-date copies. The copies provided by the tarball
                 # rarely support CloudABI.
                 path.unlink()
-<<<<<<< HEAD
-                shutil.copy(config.DIR_RESOURCES / filename, path)
-=======
                 path.open('wb').write(config.RESOURCES[filename])
->>>>>>> 78fa3497
             elif filename == 'ltmain.sh':
                 # Patch up libtool to archive object files in sorted
                 # order. This has been fixed in the meantime.
@@ -77,11 +73,7 @@
                         # Add sort to the pipeline.
                         fout.write(l.replace(
                             '-print | $NL2SP', '-print | sort | $NL2SP'))
-<<<<<<< HEAD
-                shutil.copymode(path, path + '.new')
-=======
                 path.copymode(path + '.new')
->>>>>>> 78fa3497
                 (path + '.new').rename(path)
             elif filename == 'configure':
                 # Patch up configure scripts to remove constructs that are known
@@ -94,11 +86,7 @@
                         elif l.startswith(b'#define report(test,...)'):
                             l = b'#define report(...) fprintf (stderr, __VA_ARGS__)\n'
                         fout.write(l)
-<<<<<<< HEAD
-                shutil.copymode(path, path + '.new')
-=======
                 path.copymode(path + '.new')
->>>>>>> 78fa3497
                 (path + '.new').rename(path)
 
         # Run the configure script in a separate directory.
@@ -107,20 +95,12 @@
                     else self._builder._build_directory.get_new_directory())
         self._builder.gnu_configure(
             builddir, self._path / 'configure', args)
-<<<<<<< HEAD
-        return FileHandle(self._builder, builddir)
-=======
         return FileHandle(self._builder, builddir, self._io)
->>>>>>> 78fa3497
 
     def compile(self, args=[]):
         subprocess = self._io.subprocess
         output = self._path + '.o'
-<<<<<<< HEAD
-        os.chdir(self._path.parent)
-=======
         self._io.chdir(self._path.parent)
->>>>>>> 78fa3497
         ext = self._path.suffix
         if ext in {'.c', '.S'}:
             log.info('CC %s', self._path)
@@ -153,31 +133,13 @@
         builder = cast(TargetBuilder, self._builder)
         return FileHandle(builder._host_builder, self._path, self._io)
 
-<<<<<<< HEAD
-    def rename(self, dst):
-=======
     def rename(self, dst: FileHandle) -> None:
->>>>>>> 78fa3497
         self._path.rename(dst._path)
 
     def cmake(self, args: List[str]=[]) -> FileHandle:
         builddir = self._builder._build_directory.get_new_directory()
         self._builder.cmake(builddir, self._path, args)
-<<<<<<< HEAD
-        return FileHandle(self._builder, builddir)
-
-        # Skip directory names.
-        while True:
-            entries = list(source_directory.iterdir())
-            if len(entries) != 1:
-                break
-            new_directory = source_directory / entries[0]
-            if not new_directory.is_dir():
-                break
-            source_directory = new_directory
-=======
         return FileHandle(self._builder, builddir, self._io)
->>>>>>> 78fa3497
 
     def install(self, path='.'):
         self._builder.install(self._path, path)
@@ -190,12 +152,8 @@
         self.run(['make', 'DESTDIR=' + stagedir] + args)
         return FileHandle(
             self._builder,
-<<<<<<< HEAD
-            stagedir.pathjoin(self._builder.get_prefix()[1:]))
-=======
             stagedir.pathjoin(self._builder.get_prefix()[1:]),
             self._io)
->>>>>>> 78fa3497
 
     def ninja(self):
         self.run(['ninja'])
@@ -205,15 +163,6 @@
         self.run(['DESTDIR=' + stagedir, 'ninja', 'install'])
         return FileHandle(
             self._builder,
-<<<<<<< HEAD
-            stagedir.pathjoin(self._builder.get_prefix()[1:]))
-
-    def open(self, mode):
-        return self._path.open(mode)
-
-    def path(self, path):
-        return FileHandle(self._builder, self._path / path)
-=======
             stagedir.pathjoin(self._builder.get_prefix()[1:]),
             self._io)
 
@@ -222,7 +171,6 @@
 
     def path(self, path: str) -> FileHandle:
         return FileHandle(self._builder, self._path / path, self._io)
->>>>>>> 78fa3497
 
     def remove(self) -> None:
         util.remove(self._path)
@@ -305,15 +253,9 @@
     def prefix(self) -> PathExt:
         return self._builder.get_prefix()
 
-<<<<<<< HEAD
-    def resource(self, name):
-        source = self._resource_directory / name
-        target = config.DIR_BUILDROOT / 'build', name
-=======
     def resource(self, name: str) -> FileHandle:
         root = self._builder._platform(config.DIR_BUILDROOT)
         target = root / 'build' / name
->>>>>>> 78fa3497
         util.make_parent_dir(target)
         target.open('wb').write(config.RESOURCES[name])
         return FileHandle(self._builder, target, self._io)
@@ -328,11 +270,7 @@
 
     def __init__(self, platform: Callable[[object], PathExt]) -> None:
         self._sequence_number = 0
-<<<<<<< HEAD
-        self._builddir = config.DIR_BUILDROOT / 'build'
-=======
         self._builddir = platform(config.DIR_BUILDROOT) / 'build'
->>>>>>> 78fa3497
 
     def get_new_archive(self):
         path = self._builddir.pathjoin('lib%d.a' % self._sequence_number)
@@ -341,11 +279,7 @@
         return path
 
     def get_new_directory(self):
-<<<<<<< HEAD
         path = self._builddir.pathjoin(str(self._sequence_number))
-=======
-        path = self._builddir / str(self._sequence_number)
->>>>>>> 78fa3497
         util.make_dir(path)
         self._sequence_number += 1
         return path
@@ -395,11 +329,7 @@
         Builder.__init__(self, build_directory, install_directory, io)
 
         self._cflags = [
-<<<<<<< HEAD
-            '-O2', '-I' + self.get_prefix().pathjoin('include'),
-=======
             '-O2', '-I' + str(self.get_prefix().pathjoin('include')),
->>>>>>> 78fa3497
         ]
 
     def gnu_configure(self, builddir, script, args):
@@ -423,10 +353,7 @@
         # Run config.guess to determine the GNU triple of the system
         # we're running on.
         config_guess = config.DIR_RESOURCES / 'config.guess'
-<<<<<<< HEAD
-=======
         subprocess = self._io.subprocess
->>>>>>> 78fa3497
         triple = subprocess.check_output(config_guess)
         return str(triple, encoding='ASCII').strip()
 
@@ -441,11 +368,7 @@
                 source, target):
             # As these are bootstrapping tools, there is no need to
             # preserve any documentation and locales.
-<<<<<<< HEAD
-            path = target_file.relative_to(target)
-=======
             path = str(target_file.relative_to(target))
->>>>>>> 78fa3497
             if (path != 'lib/charset.alias' and
                 not path.startswith('share/doc/') and
                 not path.startswith('share/info/') and
@@ -484,13 +407,8 @@
         platform = install_directory.platform()
         self._prefix = platform(config.RANDOM)
 
-<<<<<<< HEAD
-        self._bindir = config.DIR_BUILDROOT / 'bin'
-        self._localbase = config.DIR_BUILDROOT / self._arch
-=======
         self._bindir = platform(config.DIR_BUILDROOT) / 'bin'
         self._localbase = platform(config.DIR_BUILDROOT) / self._arch
->>>>>>> 78fa3497
         self._cflags = [
             '-O2', '-Werror=implicit-function-declaration', '-Werror=date-time',
         ]
@@ -498,13 +416,8 @@
         # In case we need to build software for the host system.
         self._host_builder = HostBuilder(build_directory, None, self._io)
 
-<<<<<<< HEAD
-    def _tool(self, name):
-        return self._bindir.pathjoin('%s-%s' % (self._arch, name))
-=======
     def _tool(self, name) -> str:
         return str(self._bindir.pathjoin('%s-%s' % (self._arch, name)))
->>>>>>> 78fa3497
 
     def archive(self, object_files):
         subprocess = self._io.subprocess
@@ -558,11 +471,7 @@
     def get_prefix(self) -> PathExt:
         return self._prefix
 
-<<<<<<< HEAD
-    def _unhardcode(self, source, target):
-=======
     def _unhardcode(self, source: PathExt, target: PathExt) -> None:
->>>>>>> 78fa3497
         assert not source.is_symlink()
         with source.open('r') as f:
             contents = f.read()
@@ -574,11 +483,7 @@
 
     def unhardcode_paths(self, path):
         self._unhardcode(path, path + '.template')
-<<<<<<< HEAD
-        shutil.copymode(path, path + '.template')
-=======
         path.copymode(path + '.template')
->>>>>>> 78fa3497
         path.unlink()
 
     def install(self, source: PathExt, target: PathExt) -> None:
@@ -587,11 +492,7 @@
         for source_file, target_file in util.walk_files_concurrently(
                 source, target):
             util.make_parent_dir(target_file)
-<<<<<<< HEAD
-            relpath = target_file.relative_to(self._install_directory)
-=======
             relpath = str(target_file.relative_to(self._install_directory))
->>>>>>> 78fa3497
             ext = source_file.suffix
             if ext in {'.la', '.pc'} and not source_file.is_symlink():
                 # Remove references to the installation prefix and the
