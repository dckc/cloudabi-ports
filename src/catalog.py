--- conflicted
+++ resolved
@@ -18,20 +18,14 @@
 from . import config
 from . import rpm
 from . import util
-<<<<<<< HEAD
-=======
 from .package import TargetPackage as TPkg
 from .util import PathExt
->>>>>>> 78fa3497
 from .version import FullVersion
 
 log = logging.getLogger(__name__)
 
-<<<<<<< HEAD
-=======
 _ClockFn = Callable[[], struct_time]
 
->>>>>>> 78fa3497
 
 class Catalog:
 
@@ -43,11 +37,7 @@
         self._subprocess = subprocess
 
     @staticmethod
-<<<<<<< HEAD
-    def _get_suggested_mode(path):
-=======
     def _get_suggested_mode(path: PathExt) -> int:
->>>>>>> 78fa3497
         mode = path.lstat().st_mode
         if stat.S_ISLNK(mode):
             # Symbolic links.
@@ -60,41 +50,23 @@
             return 0o444
 
     @staticmethod
-<<<<<<< HEAD
-    def _sanitize_permissions(directory, directory_mode=0o555):
+    def _sanitize_permissions(directory: PathExt, directory_mode=0o555) -> None:
         for root, dirs, files in util.walk(directory):
             util.lchmod(root, directory_mode)
             for filename in files:
                 path = root / filename
                 util.lchmod(path, Catalog._get_suggested_mode(path))
-=======
-    def _sanitize_permissions(directory: PathExt, directory_mode=0o555) -> None:
-        for root, dirs, files in util.walk(directory):
-            root.lchmod(directory_mode)
-            for filename in files:
-                path = root / filename
-                path.lchmod(Catalog._get_suggested_mode(path))
->>>>>>> 78fa3497
 
     def _run_tar(self, args: List[str]) -> None:
         subprocess = self._subprocess
         platform = self._old_path.platform()
         subprocess.check_call([
-<<<<<<< HEAD
-            config.DIR_BUILDROOT / 'bin/bsdtar'
-        ] + args)
-
-    def insert(self, package, version, source):
-        target = (
-            self._new_path).pathjoin(self._get_filename(package, version))
-=======
             str(platform(config.DIR_BUILDROOT) / 'bin/bsdtar')
         ] + args)
 
     def insert(self, package, version, source) -> None:
         target = (
             self._new_path / self._get_filename(package, version))
->>>>>>> 78fa3497
         util.make_dir(self._new_path)
         util.remove(target)
         source.link(target)
@@ -103,11 +75,7 @@
     def lookup_at_version(self, package: TPkg, version: FullVersion) -> Optional[PathExt]:
         if self._old_path:
             path = (
-<<<<<<< HEAD
                 self._old_path).pathjoin(
-=======
-                self._old_path /
->>>>>>> 78fa3497
                 self._get_filename(package, version))
             if path.exists():
                 return path
@@ -140,13 +108,8 @@
         self._existing = collections.defaultdict(FullVersion)  # type: Dict[str, FullVersion]
         if old_path:
             for root, dirs, files in util.walk(old_path):
-<<<<<<< HEAD
-                for filename in files:
-                    parts = filename.split('_')
-=======
                 for file in files:
                     parts = file.name.split('_')
->>>>>>> 78fa3497
                     if len(parts) == 3 and parts[2] == 'all.deb':
                         name = parts[0]
                         version = FullVersion.parse_debian(parts[1])
@@ -215,12 +178,8 @@
         # Link the index into the per-architecture directory.
         (subprocess, gmtime) = self._subprocess, self._gmtime
         for arch in self._architectures:
-<<<<<<< HEAD
             index_arch = (
                 self._new_path).pathjoin(
-=======
-            index_arch = self._new_path.pathjoin(
->>>>>>> 78fa3497
                 'dists/cloudabi/cloudabi/binary-%s/Packages' % arch)
             util.make_parent_dir(index_arch)
             index.link(index_arch)
@@ -234,11 +193,7 @@
 
         # Create the InRelease file.
         with (
-<<<<<<< HEAD
             self._new_path / 'dists/cloudabi/InRelease').open('w'
-=======
-            (self._new_path / 'dists/cloudabi/InRelease').open('w')
->>>>>>> 78fa3497
         ) as f, subprocess.Popen([
             'gpg', '--local-user', private_key, '--armor',
             '--sign', '--clearsign', '--digest-algo', 'SHA256',
@@ -268,12 +223,8 @@
         package.initialize_buildroot({'libarchive', 'llvm'})
         log.info('PKG %s', self._get_filename(package, version))
 
-<<<<<<< HEAD
-        rootdir = config.DIR_BUILDROOT
-=======
         platform = self._old_path.platform()
         rootdir = platform(config.DIR_BUILDROOT)
->>>>>>> 78fa3497
         debian_binary = rootdir / 'debian-binary'
         controldir = rootdir / 'control'
         datadir = rootdir / 'data'
@@ -292,15 +243,9 @@
 
         # Create 'data.tar.xz' tarball that contains the files that need
         # to be installed by the package.
-<<<<<<< HEAD
-        prefix = '/usr'.pathjoin(package.get_arch())
-        util.make_dir(datadir)
-        package.extract(datadir / prefix[1:], prefix)
-=======
         prefix = platform(config.USR) / package.get_arch()
         util.make_dir(datadir)
         package.extract(datadir / prefix.relative_to(prefix.root), prefix)
->>>>>>> 78fa3497
         tar(datadir)
 
         # Create 'control.tar.xz' tarball that contains the control files.
@@ -316,11 +261,7 @@
         tar(controldir)
 
         path = rootdir / 'output.txz'
-<<<<<<< HEAD
-        subprocess.check_call([
-=======
         subprocess.check_call([str(arg) for arg in [
->>>>>>> 78fa3497
             rootdir / 'bin/llvm-ar', 'rc', path,
             debian_binary, controldir + '.tar.xz', datadir + '.tar.xz',
         ]])
@@ -340,13 +281,8 @@
         self._existing = collections.defaultdict(FullVersion)  # type: Dict[str, FullVersion]
         if old_path:
             for root, dirs, files in util.walk(old_path):
-<<<<<<< HEAD
-                for filename in files:
-                    parts = filename.rsplit('-', 1)
-=======
                 for file in files:
                     parts = file.name.rsplit('-', 1)
->>>>>>> 78fa3497
                     if len(parts) == 2 and parts[1].endswith('.txz'):
                         name = parts[0]
                         version = FullVersion.parse_freebsd(parts[1][:-4])
@@ -374,16 +310,10 @@
 
         # The package needs to be installed in /usr/local/<arch> on the
         # FreeBSD system.
-<<<<<<< HEAD
-        installdir = config.DIR_BUILDROOT / 'install'
-        arch = package.get_arch()
-        prefix = '/usr/local' / arch
-=======
         platform = self._old_path.platform()
         installdir = platform(config.DIR_BUILDROOT) / 'install'
         arch = package.get_arch()
         prefix = platform(config.USR_LOCAL) / arch
->>>>>>> 78fa3497
         package.extract(installdir, prefix)
         files = sorted(util.walk_files(installdir))
 
@@ -414,11 +344,7 @@
                 '\"%s\":{"origin":"devel/%s","version":"0"}' % (dep, dep)
                 for dep in sorted(pkg.get_freebsd_name() for pkg in deps)
             )
-<<<<<<< HEAD
-        compact_manifest = config.DIR_BUILDROOT.pathjoin(
-=======
         compact_manifest = platform(config.DIR_BUILDROOT).pathjoin(
->>>>>>> 78fa3497
                                         '+COMPACT_MANIFEST')
         with compact_manifest.open('w') as f:
             f.write(base_manifest)
@@ -426,11 +352,7 @@
 
         # Create the fill manifest.
         if files:
-<<<<<<< HEAD
-            manifest = config.DIR_BUILDROOT.pathjoin('+MANIFEST')
-=======
             manifest = platform(config.DIR_BUILDROOT) / '+MANIFEST'
->>>>>>> 78fa3497
             with manifest.open('w') as f:
                 f.write(base_manifest)
                 f.write(',"files":{')
@@ -444,13 +366,8 @@
             manifest = compact_manifest
 
         # Create the package.
-<<<<<<< HEAD
-        output = config.DIR_BUILDROOT / 'output.tar.xz'
-        listing = config.DIR_BUILDROOT / 'listing'
-=======
         output = platform(config.DIR_BUILDROOT) / 'output.tar.xz'
         listing = platform(config.DIR_BUILDROOT) / 'listing'
->>>>>>> 78fa3497
         with listing.open('w') as f:
             # Leading files in tarball.
             f.write('#mtree\n')
@@ -492,13 +409,8 @@
         self._existing = collections.defaultdict(FullVersion)  # type: Dict[str, FullVersion]
         if old_path:
             for root, dirs, files in util.walk(old_path):
-<<<<<<< HEAD
-                for filename in files:
-                    parts = filename.split('|', 1)
-=======
                 for file in files:
                     parts = file.name.split('|', 1)
->>>>>>> 78fa3497
                     if len(parts) == 2:
                         name = parts[0]
                         version = FullVersion.parse_homebrew(parts[1])
@@ -532,13 +444,8 @@
         # Create a formula.
         formulaedir = self._new_path / 'formulae'
         util.make_dir(formulaedir)
-<<<<<<< HEAD
         with (formulaedir.pathjoin(
                                package.get_homebrew_name() + '.rb')).open('w') as f:
-=======
-        with formulaedir.pathjoin(
-                package.get_homebrew_name() + '.rb').open('w') as f:
->>>>>>> 78fa3497
             # Header.
             f.write("""class %(homebrew_class)s < Formula
   desc "%(name)s for %(arch)s"
@@ -593,11 +500,7 @@
 
         # Add a placeholder install receipt file. Homebrew depends on it
         # being present with at least these fields.
-<<<<<<< HEAD
         with (extractdir / 'INSTALL_RECEIPT.json').open('w') as f:
-=======
-        with (extractdir / 'INSTALL_RECEIPT.json').join('w') as f:
->>>>>>> 78fa3497
             f.write('{"used_options":[],"unused_options":[]}\n')
 
         # Archive the results.
@@ -627,19 +530,15 @@
 
         # The package needs to be installed in /usr/pkg/<arch> on the
         # NetBSD system.
-        installdir = config.DIR_BUILDROOT / 'install'
+        installdir = os.path.join(config.DIR_BUILDROOT, 'install')
         arch = package.get_arch()
-        prefix = '/usr/pkg' / arch
+        prefix = os.path.join('/usr/pkg', arch)
         package.extract(installdir, prefix)
         files = sorted(util.walk_files(installdir))
 
         # Package contents list.
         util.make_dir(installdir)
-<<<<<<< HEAD
         with installdir.pathjoin('+CONTENTS').open('w') as f:
-=======
-        with (installdir / '+CONTENTS').open('w') as f:
->>>>>>> 78fa3497
             f.write(
                 '@cwd /usr/pkg/%s\n'
                 '@name %s-%s\n' % (
@@ -652,15 +551,9 @@
                 f.write(path.relative_to(installdir) + '\n')
 
         # Package description.
-<<<<<<< HEAD
         with installdir.pathjoin('+COMMENT').open('w') as f:
             f.write('%s for %s\n' % (package.get_name(), package.get_arch()))
         with installdir.pathjoin('+DESC').open('w') as f:
-=======
-        with (installdir / '+COMMENT').open('w') as f:
-            f.write('%s for %s\n' % (package.get_name(), package.get_arch()))
-        with (installdir / '+DESC').open('w') as f:
->>>>>>> 78fa3497
             f.write(
                 '%(name)s for %(arch)s\n'
                 '\n'
@@ -677,11 +570,7 @@
         # system, meaning that these packages are currently only
         # installable on NetBSD/x86-64. Figure out a way we can create
         # packages that are installable on any system that uses pkgsrc.
-<<<<<<< HEAD
         with installdir.pathjoin('+BUILD_INFO').open('w') as f:
-=======
-        with (installdir / '+BUILD_INFO').open('w') as f:
->>>>>>> 78fa3497
             f.write(
                 'MACHINE_ARCH=x86_64\n'
                 'PKGTOOLS_VERSION=00000000\n'
@@ -690,13 +579,8 @@
             )
 
         self._sanitize_permissions(installdir)
-<<<<<<< HEAD
         output = config.DIR_BUILDROOT / 'output.tar.xz'
         listing = config.DIR_BUILDROOT / 'listing'
-=======
-        output = os.path.join(config.DIR_BUILDROOT, 'output.tar.xz')
-        listing = os.path.join(config.DIR_BUILDROOT, 'listing')
->>>>>>> 78fa3497
         with listing.open('w') as f:
             f.write('+CONTENTS\n+COMMENT\n+DESC\n+BUILD_INFO\n')
             for path in files:
@@ -729,11 +613,7 @@
         files = sorted(util.walk_files(installdir))
 
         # Package contents list.
-<<<<<<< HEAD
         contents = config.DIR_BUILDROOT / 'contents'
-=======
-        contents = os.path.join(config.DIR_BUILDROOT, 'contents')
->>>>>>> 78fa3497
         with contents.open('w') as f:
             f.write(
                 '@name %s-%s\n'
@@ -769,11 +649,7 @@
                             path.lstat().st_size))
 
         # Package description.
-<<<<<<< HEAD
         desc = config.DIR_BUILDROOT / 'desc'
-=======
-        desc = os.path.join(config.DIR_BUILDROOT, 'desc')
->>>>>>> 78fa3497
         with desc.open('w') as f:
             f.write(
                 '%(name)s for %(arch)s\n'
@@ -789,13 +665,8 @@
                 }
             )
 
-<<<<<<< HEAD
         output = config.DIR_BUILDROOT / 'output.tar.gz'
         listing = config.DIR_BUILDROOT / 'listing'
-=======
-        output = os.path.join(config.DIR_BUILDROOT, 'output.tar.gz')
-        listing = os.path.join(config.DIR_BUILDROOT, 'listing')
->>>>>>> 78fa3497
         with listing.open('w') as f:
             # Leading files in tarball.
             f.write('#mtree\n')
@@ -835,13 +706,8 @@
         self._existing = collections.defaultdict(FullVersion)  # type: Dict[str, FullVersion]
         if old_path:
             for root, dirs, files in util.walk(old_path):
-<<<<<<< HEAD
-                for filename in files:
-                    parts = filename.rsplit('-', 3)
-=======
                 for file in files:
                     parts = file.name.rsplit('-', 3)
->>>>>>> 78fa3497
                     if len(parts) == 4 and parts[3] == 'any.pkg.tar.xz':
                         name = parts[0]
                         version = FullVersion.parse_archlinux(parts[1] + '-' + parts[2])
@@ -871,11 +737,7 @@
         files = sorted(util.walk_files(installdir))
 
         util.make_dir(installdir)
-<<<<<<< HEAD
         pkginfo = installdir / '.PKGINFO'
-=======
-        pkginfo = os.path.join(installdir, '.PKGINFO')
->>>>>>> 78fa3497
         with pkginfo.open('w') as f:
             f.write(
                 'pkgname = %(archlinux_name)s\n'
@@ -893,13 +755,8 @@
             for dep in sorted(pkg.get_archlinux_name() for pkg in package.get_lib_depends()):
                 f.write('depend = %s\n' % dep)
 
-<<<<<<< HEAD
         output = config.DIR_BUILDROOT / 'output.tar.xz'
         listing = config.DIR_BUILDROOT / 'listing'
-=======
-        output = os.path.join(config.DIR_BUILDROOT, 'output.tar.xz')
-        listing = os.path.join(config.DIR_BUILDROOT, 'listing')
->>>>>>> 78fa3497
         with listing.open('w') as f:
             f.write('.PKGINFO\n')
             for path in files:
@@ -945,12 +802,7 @@
                 '--no-armor', '--digest-algo', 'SHA256',
                 self._new_path / package_file])
         db_file = self._new_path / 'cloudabi-ports.db.tar.xz'
-<<<<<<< HEAD
         packages = [self._new_path.pathjoin(self._get_filename(*p)) for p in self._packages]
-=======
-        packages = [self._new_path / self._get_filename(*p)
-                    for p in self._packages]
->>>>>>> 78fa3497
         # Ensure that repo-add as a valid working directory.
         self._chdir('/')
         subprocess.check_call(['repo-add', '-s', '-k', private_key, db_file] + packages)
@@ -965,15 +817,9 @@
         self._existing = collections.defaultdict(FullVersion)  # type: Dict[str, FullVersion]
         if old_path:
             for root, dirs, files in util.walk(old_path):
-<<<<<<< HEAD
-                for filename in files:
-                    if filename.endswith('.tar.xz'):
-                        parts = filename[:-7].rsplit('-', 2)
-=======
                 for file in files:
                     if file.name.endswith('.tar.xz'):
                         parts = file.name[:-7].rsplit('-', 2)
->>>>>>> 78fa3497
                         if len(parts) == 3:
                             name = parts[0]
                             version = FullVersion.parse_cygwin(parts[1] + '-' + parts[2])
@@ -992,16 +838,6 @@
         package.initialize_buildroot({'libarchive'})
         log.info('PKG %s', self._get_filename(package, version))
 
-<<<<<<< HEAD
-        installdir = config.DIR_BUILDROOT / 'install'
-        arch = package.get_arch()
-        prefix = '/usr' / arch
-        package.extract(installdir / prefix[1:], prefix)
-
-        util.make_dir(installdir)
-
-        output = config.DIR_BUILDROOT / 'output.tar.xz'
-=======
         platform = self._old_path.platform()
         installdir = platform(config.DIR_BUILDROOT) / 'install'
         arch = package.get_arch()
@@ -1011,7 +847,6 @@
         util.make_dir(installdir)
 
         output = platform(config.DIR_BUILDROOT) / 'output.tar.xz'
->>>>>>> 78fa3497
 
         self._run_tar(['-cJf', str(output), '-C', str(installdir), '.'])
 
@@ -1021,11 +856,7 @@
         for cygwin_arch in ('x86', 'x86_64'):
             cygwin_arch_dir = self._new_path / cygwin_arch
             util.make_dir(cygwin_arch_dir)
-<<<<<<< HEAD
             setup_file = cygwin_arch_dir / 'setup.ini'
-=======
-            setup_file = os.path.join(cygwin_arch_dir, 'setup.ini')
->>>>>>> 78fa3497
             with setup_file.open('w') as f:
                 f.write('release: cygwin\n')
                 f.write('arch: %s\n' % cygwin_arch)
@@ -1122,11 +953,7 @@
         files = sorted(util.walk_files(installdir))
 
         # Create an xz compressed cpio payload containing all files.
-<<<<<<< HEAD
         listing = config.DIR_BUILDROOT / 'listing'
-=======
-        listing = os.path.join(config.DIR_BUILDROOT, 'listing')
->>>>>>> 78fa3497
         with listing.open('w') as f:
             f.write('#mtree\n')
             for path in files:
@@ -1204,11 +1031,7 @@
         }))
 
         # Create the RPM file.
-<<<<<<< HEAD
         output = config.DIR_BUILDROOT / 'output.rpm'
-=======
-        output = os.path.join(config.DIR_BUILDROOT, 'output.rpm')
->>>>>>> 78fa3497
         with output.open('wb') as f:
             # The lead.
             f.write(b'\xed\xab\xee\xdb\x03\x00\x00\x00\x00\x00')
