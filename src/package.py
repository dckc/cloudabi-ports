--- conflicted
+++ resolved
@@ -5,11 +5,6 @@
 
 from typing import Callable, Dict, NamedTuple, Optional, Set, cast
 import logging
-<<<<<<< HEAD
-import os
-import shutil
-=======
->>>>>>> 78fa3497
 
 from . import config
 from . import util
@@ -22,10 +17,6 @@
 log = logging.getLogger(__name__)
 
 
-<<<<<<< HEAD
-=======
-
->>>>>>> 78fa3497
 class HostPackage:
 
     def __init__(self, install_directory: PathExt,
@@ -153,19 +144,11 @@
             util.make_parent_dir(target_file)
             if target_file.suffix == '.template':
                 # File is a template. Expand %%PREFIX%% tags.
-<<<<<<< HEAD
-                target_file = target_file[:-9]
+                target_file = target_file.with_name(target_file.name[:-9])
                 with source_file.open('r') as f:
                     contents = f.read()
                 contents = contents.replace('%%PREFIX%%', expandpath)
                 with target_file.open('w') as f:
-=======
-                target_file = target_file.with_name(target_file.name[:-9])
-                with source_file.open(mode='r') as f:
-                    contents = f.read()
-                contents = contents.replace('%%PREFIX%%', expandpath)
-                with target_file.open(mode='w') as f:
->>>>>>> 78fa3497
                     f.write(contents)
                 source_file.copymode(target_file)
             else:
@@ -233,12 +216,6 @@
         util.remove_and_make_dir(platform(config.DIR_BUILDROOT))
         for dep in host_deps:
             dep.extract()
-<<<<<<< HEAD
-        prefix = config.DIR_BUILDROOT / self._arch
-        for dep in lib_depends:
-            dep.extract(prefix, prefix)
-=======
         prefix = platform(config.DIR_BUILDROOT) / self._arch
         for ldep in lib_depends:
-            ldep.extract(prefix, str(prefix))
->>>>>>> 78fa3497
+            ldep.extract(prefix, str(prefix))